--- conflicted
+++ resolved
@@ -11,17 +11,12 @@
     UNIT_SPHERE = 0,
     UNIT_CUBE = 1,
     UNIT_ROUND_CUBE = 2,
-<<<<<<< HEAD
     UNIT_CAPPED_TORUS = 3,   
     UNIT_CAPSULE = 4, 
     UNIT_LINE = 5, 
     UNIT_TRIPRISM = 6, 
     UNIT_OCTAHEDRON = 7,
     UNIT_BEZIER = 8,
-=======
-    UNIT_CAPPED_TORUS = 3,
-    UNIT_CAPSULE = 4,
->>>>>>> 5435731a
     NB_BASE_SDFS,
 };
 
