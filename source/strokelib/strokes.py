from typing import Any
import torch
from torch.autograd import Function
from torch.autograd.function import once_differentiable
from torch.cuda.amp import custom_bwd, custom_fwd

try:
    import _strokelib as _backend
except ImportError:
    from .backend import _backend

_base_sdf_id = {
    'unit_sphere': 0,
    'unit_cube': 1,
    'unit_round_cube': 2,
    'unit_capped_torus': 3,
    'unit_capsule': 4,
    'unit_line': 5,
    'unit_triprism': 6, 
    'unit_octahedron': 7,
}

_sdf_dict = {
    'sphere': ('unit_sphere', [], None, True, False, True, False),
    'ellipsoid': ('unit_sphere', [], None, True, True, False, True),
    'aacube': ('unit_cube', [], None, True, False, True, False),
    'cube': ('unit_cube', [], None, True, True, True, False),
    'aabb': ('unit_cube', [], None, True, False, False, True),
    'obb': ('unit_cube', [], None, True, True, False, True),
    'roundcube': ('unit_round_cube', [(0, 1)], lambda _: torch.rand(1), True, True, True, False),
<<<<<<< HEAD
    'cappedtorus': ('unit_capped_torus', [(0, 2 * torch.acos(torch.tensor(0.0))), (0, None)], lambda _: torch.rand(2), True, True, True, False),
    'capsule': ('unit_capsule', [(1, None)], lambda _: torch.rand(1)+1, True, True, True, False),
    'line': ('unit_line', [(1, None),(0,1)], lambda _: torch.rand(2), True, True, True, False),
    'triprism': ('unit_triprism', [(0,None)], lambda _: torch.rand(1), True, True, True, False),
    'octahedron': ('unit_octahedron', [], None, True, True, True, False),
=======
    'cappedtorus':
    ('unit_capped_torus', [(0, 2 * torch.acos(torch.tensor(0.0))),
                           (0, None)], lambda _: torch.rand(2), True, True, True, False),
    'capsule':
    ('unit_capsule', [(0.5, None)], lambda _: torch.rand(1) + 1, True, True, True, False),
>>>>>>> f289523e
}

_color_dict = {
    'constant_rgb': (0, [(0, 1)] * 3, lambda: torch.rand(3)),
    'gradient_rgb': (1, [(None, None)] * 6 + [(0, 1)] * 6,
                     lambda: torch.cat([torch.rand(6) * 2 - 1, torch.rand(6)], dim=-1)),
}

_color_dim = [3, 3]


def _make_sdf_id(base_sdf_name: str, enable_translation: bool, enable_rotation: bool,
                 enable_singlescale: bool, enable_multiscale: bool) -> int:
    sdf_id = _base_sdf_id[base_sdf_name] << 4
    if enable_translation:
        sdf_id = sdf_id | (1 << 0)
    if enable_rotation:
        sdf_id = sdf_id | (1 << 1)
    if enable_singlescale:
        sdf_id = sdf_id | (1 << 2)
    if enable_multiscale:
        sdf_id = sdf_id | (1 << 3)
    return sdf_id


class _stroke_fn(Function):
    @staticmethod
    @custom_fwd
    def forward(ctx,
                x: torch.Tensor,
                shape_params: torch.Tensor,
                color_params: torch.Tensor,
                sdf_id: int,
                color_id: int,
                sdf_delta: float,
                use_sigmoid_clamping: bool = False,
                no_sdf: bool = True):
        """Compute the SDF value and the base coordinates of a batch of strokes.

        Args:
            ctx: Function context.
            x (torch.Tensor): Sample coordinates of shape [..., 3].
            shape_params (torch.Tensor): Shape parameters of shape [num_strokes, num_params].
            color_params (torch.Tensor): Color parameters of shape [num_strokes, num_params].
            sdf_id (int): Composite id of the signed distance function to use.
            color_id (int): Id of the color function to use.
            sdf_delta (float): Delta value for the clamping signed distance function.
            use_sigmoid_clamping (bool): Use sigmoid clamping or linear clamping?
            no_sdf (bool): Return None for raw sdf values?
            
        Returns:
            alpha (torch.Tensor): Alpha values in range [0,1] of shape [..., num_strokes].
            sdf (torch.Tensor): Signed distance function values of shape [..., num_strokes].
        """
        assert x.shape[-1] == 3, 'x must have shape [..., 3]'
        assert shape_params.ndim == 2, 'params must have shape [num_strokes, num_shape_params]'
        assert color_params.ndim == 2, 'color_params must have shape [num_strokes, num_color_params]'
        assert shape_params.shape[0] == color_params.shape[0], 'num_strokes must be the same'
        pre_shape = x.shape[:-1]
        x = x.contiguous().reshape(-1, 3).float()
        shape_params = shape_params.contiguous().float()
        color_params = color_params.contiguous().float()
        num_strokes = shape_params.shape[0]

        alpha_shape = (x.shape[0], num_strokes)
        color_shape = (x.shape[0], num_strokes, _color_dim[color_id])
        sdf_shape = (x.shape[0], num_strokes)
        alpha_output = torch.empty(alpha_shape, dtype=x.dtype, device=x.device)
        color_output = torch.empty(color_shape, dtype=x.dtype, device=x.device)
        sdf_output = torch.empty(0 if no_sdf else sdf_shape, dtype=x.dtype, device=x.device)
        _backend.stroke_forward(alpha_output, color_output, sdf_output, x, shape_params,
                                color_params, sdf_id, color_id, sdf_delta, use_sigmoid_clamping)
        if ctx.needs_input_grad[0] or ctx.needs_input_grad[1] or ctx.needs_input_grad[2]:
            ctx.save_for_backward(x, alpha_output, shape_params, color_params)
            ctx.sdf_id = sdf_id
            ctx.color_id = color_id
            ctx.sdf_delta = sdf_delta
            ctx.use_sigmoid_clamping = use_sigmoid_clamping
            ctx.pre_shape = pre_shape

        alpha_output = alpha_output.reshape(*pre_shape, num_strokes)
        color_output = color_output.reshape(*pre_shape, num_strokes, -1)
        if no_sdf:
            return alpha_output, color_output
        else:
            sdf_output = sdf_output.reshape(*pre_shape, num_strokes)
            return alpha_output, color_output, sdf_output

    @staticmethod
    @once_differentiable
    @custom_bwd
    def backward(ctx,
                 grad_alpha: torch.Tensor,
                 grad_color: torch.Tensor,
                 grad_sdf: torch.Tensor = None):
        x, alpha_output, shape_params, color_params = ctx.saved_tensors
        num_strokes = shape_params.shape[0]
        sdf_id = ctx.sdf_id
        color_id = ctx.color_id
        sdf_delta = ctx.sdf_delta
        use_sigmoid_clamping = ctx.use_sigmoid_clamping
        pre_shape = ctx.pre_shape

        grad_alpha = grad_alpha.reshape(-1, num_strokes)
        grad_color = grad_color.reshape(-1, num_strokes, _color_dim[color_id])
        if grad_sdf is not None:
            grad_sdf = grad_sdf.reshape(-1, num_strokes)
        else:
            grad_sdf = torch.zeros(0, dtype=x.dtype, device=x.device)

        grad_shape_params = torch.zeros_like(shape_params)
        grad_color_params = torch.zeros_like(color_params)
        grad_x = torch.zeros(x.shape if ctx.needs_input_grad[0] else 0,
                             dtype=x.dtype,
                             device=x.device)
        _backend.stroke_backward(grad_shape_params, grad_color_params, grad_x, grad_alpha,
                                 grad_color, grad_sdf, x, alpha_output, shape_params, color_params,
                                 sdf_id, color_id, sdf_delta, use_sigmoid_clamping)
        if ctx.needs_input_grad[0]:
            grad_x = grad_x.reshape(*pre_shape, 3)
        else:
            grad_x = None
        return grad_x, grad_shape_params, grad_color_params, None, None, None, None, None


def get_stroke(shape_type: str, color_type: str):
    """Get the stroke function.
    
    Returns:
        stroke_fn (callable): Stroke function.
        dim_shape (int): Dimension of shape parameters.
        dim_color (int): Dimension of color parameters.
        shape_param_ranges (list): List of shape parameter ranges.
        color_param_ranges (list): List of color parameter ranges.
        shape_sampler (callable): Shape parameter sampler.
        color_sampler (callable): Color parameter sampler.
    """
    base_sdf_name, shape_param_ranges, shape_base_sampler, enable_translation, enable_rotation, \
        enable_singlescale, enable_multiscale = _sdf_dict[shape_type]
    color_id, color_param_ranges, color_sampler = _color_dict[color_type]
    sdf_id = _make_sdf_id(base_sdf_name, enable_translation, enable_rotation, enable_singlescale,
                          enable_multiscale)

    if enable_singlescale:
        shape_param_ranges += [(1e-2, 0.5)]
    elif enable_multiscale:
        shape_param_ranges += [(1e-2, 0.5)] * 3
    if enable_rotation:
        shape_param_ranges += [(-torch.pi, torch.pi)] * 3
    if enable_translation:
        shape_param_ranges += [(None, None)] * 3

    def shape_sampler(train_frac, error_coord=None):
        trans_min = torch.tensor([-0.4, -0.4, -0.4])
        trans_max = torch.tensor([0.4, 0.4, 0.4])
        trans_range = torch.abs(trans_max - trans_min)
        scale_range = torch.square(trans_range).sum().sqrt()
        scale_t = (1 - train_frac)**1.5
        scale_min = 0.02 + 0.13 * scale_t
        scale_max = 0.04 + 0.21 * scale_t
        scale_min = scale_min * scale_range
        scale_max = scale_max * scale_range

        params = []
        if shape_base_sampler is not None:
            params.append(shape_base_sampler(train_frac))
        if enable_singlescale:
            params.append(torch.rand(1) * (scale_max - scale_min) + scale_min)
        elif enable_multiscale:
            params.append(torch.rand(3) * (scale_max - scale_min) + scale_min)
        if enable_rotation:
            params.append((torch.rand(3) * 2 - 1) * torch.pi)
        if enable_translation:
            if error_coord is not None:
                params.append(error_coord)
            else:
                params.append(trans_min + (trans_max - trans_min) * torch.rand(3))

        if len(params) > 0:
            return torch.cat(params, dim=-1)
        else:
            return torch.empty(0)

    stroke_fn = lambda x, shape_params, color_params, *args: _stroke_fn.apply(
        x, shape_params, color_params, sdf_id, color_id, *args)
    dim_shape = len(shape_param_ranges)
    dim_color = len(color_param_ranges)
    return stroke_fn, dim_shape, dim_color, shape_param_ranges, color_param_ranges, shape_sampler, color_sampler


class _compositing_fn(Function):
    @staticmethod
    @custom_fwd
    def forward(ctx, alphas: torch.Tensor, colors: torch.Tensor, density_params: torch.Tensor):
        """Composite a batch of strokes."""
        assert alphas.ndim >= 2, 'alphas must have shape [..., num_strokes]'
        assert colors.ndim >= 3, 'colors must have shape [..., num_strokes, color_dim]'
        assert density_params.ndim == 1, 'density_params must have shape [num_strokes]'
        assert alphas.shape[:-1] == colors.shape[:-2], \
            'alphas and colors must have the same shape except the last two dimensions'
        assert alphas.shape[-1] == colors.shape[-2] == density_params.shape[0], \
            'alphas, colors and density_params must have the same number of strokes'

        pre_shape = alphas.shape[:-1]
        num_strokes = density_params.shape[0]
        alphas = alphas.contiguous().reshape(-1, num_strokes).float()
        colors = colors.contiguous().reshape(-1, num_strokes, colors.shape[-1]).float()
        density_params = density_params.contiguous().float()

        density_output = torch.empty(alphas.shape[0], dtype=alphas.dtype, device=alphas.device)
        color_output = torch.empty((colors.shape[0], colors.shape[-1]),
                                   dtype=colors.dtype,
                                   device=colors.device)
        _backend.compose_forward(density_output, color_output, alphas, colors, density_params)
        if ctx.needs_input_grad[0] or ctx.needs_input_grad[1] or ctx.needs_input_grad[2]:
            ctx.save_for_backward(alphas, colors, density_params)
            ctx.pre_shape = pre_shape

        density_output = density_output.reshape(*pre_shape)
        color_output = color_output.reshape(*pre_shape, -1)
        return density_output, color_output

    @staticmethod
    @once_differentiable
    @custom_bwd
    def backward(ctx, grad_density: torch.Tensor, grad_color: torch.Tensor):
        alphas, colors, density_params = ctx.saved_tensors
        pre_shape = ctx.pre_shape
        num_strokes = density_params.shape[0]

        if grad_density is not None:
            grad_density = grad_density.reshape(-1)
        else:
            grad_density = torch.zeros(0, dtype=alphas.dtype, device=alphas.device)
        if grad_color is not None:
            grad_color = grad_color.reshape(-1, colors.shape[-1])
        else:
            grad_color = torch.zeros(0, dtype=colors.dtype, device=colors.device)

        grad_alphas = torch.zeros_like(alphas)
        grad_colors = torch.zeros_like(colors)
        grad_density_params = torch.zeros_like(density_params)
        _backend.compose_backward(grad_alphas, grad_colors, grad_density_params, grad_density,
                                  grad_color, alphas, colors, density_params)

        grad_alphas = grad_alphas.reshape(*pre_shape, num_strokes)
        grad_colors = grad_colors.reshape(*pre_shape, num_strokes, colors.shape[-1])
        return grad_alphas, grad_colors, grad_density_params


def compose_strokes(alphas: torch.Tensor, colors: torch.Tensor, density_params: torch.Tensor):
    """Composite a batch of strokes.

    Args:
        alphas (torch.Tensor): Alpha values of shape [..., num_strokes].
        colors (torch.Tensor): Color values of shape [..., num_strokes, color_dim].
        density_params (torch.Tensor): Density parameters of shape [num_strokes].
        
    Returns:
        density (torch.Tensor): Density values of shape [...].
        color (torch.Tensor): Color values of shape [..., color_dim].
    """
    return _compositing_fn.apply(alphas, colors, density_params)<|MERGE_RESOLUTION|>--- conflicted
+++ resolved
@@ -28,19 +28,14 @@
     'aabb': ('unit_cube', [], None, True, False, False, True),
     'obb': ('unit_cube', [], None, True, True, False, True),
     'roundcube': ('unit_round_cube', [(0, 1)], lambda _: torch.rand(1), True, True, True, False),
-<<<<<<< HEAD
-    'cappedtorus': ('unit_capped_torus', [(0, 2 * torch.acos(torch.tensor(0.0))), (0, None)], lambda _: torch.rand(2), True, True, True, False),
-    'capsule': ('unit_capsule', [(1, None)], lambda _: torch.rand(1)+1, True, True, True, False),
-    'line': ('unit_line', [(1, None),(0,1)], lambda _: torch.rand(2), True, True, True, False),
-    'triprism': ('unit_triprism', [(0,None)], lambda _: torch.rand(1), True, True, True, False),
-    'octahedron': ('unit_octahedron', [], None, True, True, True, False),
-=======
     'cappedtorus':
     ('unit_capped_torus', [(0, 2 * torch.acos(torch.tensor(0.0))),
                            (0, None)], lambda _: torch.rand(2), True, True, True, False),
     'capsule':
     ('unit_capsule', [(0.5, None)], lambda _: torch.rand(1) + 1, True, True, True, False),
->>>>>>> f289523e
+    'line': ('unit_line', [(1, None),(0,1)], lambda _: torch.rand(2), True, True, True, False),
+    'triprism': ('unit_triprism', [(0,None)], lambda _: torch.rand(1), True, True, True, False),
+    'octahedron': ('unit_octahedron', [], None, True, True, True, False),
 }
 
 _color_dict = {
