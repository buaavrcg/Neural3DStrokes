--- conflicted
+++ resolved
@@ -46,11 +46,7 @@
 
         # Construct MLPs. WARNING: Construction order may matter, if MLP weights are
         # being regularized.
-<<<<<<< HEAD
-        self.nerf = StrokeField()
-=======
         self.nerf = StrokeField() if self.use_stroke_field else NerfMLP()
->>>>>>> 9a1dfc48
         if self.single_mlp:
             self.prop = self.nerf
         elif self.single_prop:
