import accelerate
import gin
import torch
import torch.nn as nn
import torch.nn.functional as F
import numpy as np
from torch.utils._pytree import tree_map
from tqdm import tqdm
from source.utils import coord
from source.utils import stepfun
from source.utils import render
from source.utils import training as train_utils
from source.gridencoder import GridEncoder
from source import strokes
from source.strokelib import get_stroke, compose_strokes


def _warp_coords(warp_fn, coords, bbox_size=2.0, no_warp=False):
    """Warp input coordinates into [-1, 1]"""
    if no_warp:
        pass
    elif warp_fn is None:
        bound = bbox_size / 2
        coords = coords / bound
    elif warp_fn == 'contract':
        coords = coord.contract(coords)
        bound = 2.0
        coords = coords / bound  # contract [-2, 2] to [-1, 1]
    else:
        raise NotImplementedError(f'Unknown warp function {warp_fn}')

    return coords


def _unwarp_coords(warp_fn, coords, bbox_size=2.0, no_warp=False):
    if no_warp:
        pass
    elif warp_fn is None:
        bound = bbox_size / 2
        coords = coords * bound
    elif warp_fn == 'contract':
        bound = 2.0
        coords = coords * bound  # inv contract [-1, 1] to [-2, 2]
        coords = coord.inv_contract(coords)
    else:
        raise NotImplementedError(f'Unknown warp function {warp_fn}')

    return coords


@gin.configurable
class Model(nn.Module):
    """A mip-Nerf360 model containing all MLPs."""
    use_stroke_field: bool = True  # If True, use the stroke field, otherwise use nerf.
    num_prop_samples: int = 64  # The number of samples for each proposal level.
    num_nerf_samples: int = 32  # The number of samples the final nerf level.
    num_levels: int = 3  # The number of sampling levels (3==2 proposals, 1 nerf).
    bg_intensity_range = (1., 1.)  # The range of background colors.
    stop_level_grad: bool = True  # If True, don't backprop across levels.
    use_viewdirs: bool = True  # If True, use view directions as input.
    raydist_fn = None  # The curve used for ray dists.
    power_transform_lambda: float = -1.5  # Lambda used in raydist power transformation.
    use_multi_samples: bool = False  # If True, use multiple samples in zipnerf.
    single_jitter: bool = True  # If True, jitter whole rays instead of samples.
    dilation_multiplier: float = 0.5  # How much to dilate intervals relatively.
    dilation_bias: float = 0.0025  # How much to dilate intervals absolutely.
    single_mlp: bool = False  # Use the NerfMLP for all rounds of sampling.
    single_prop: bool = False  # Use the same PropMLP for all rounds of sampling.
    resample_padding: float = 0.0  # Dirichlet/alpha "padding" on the histogram.
    opaque_background: bool = False  # If true, make the background opaque.
    std_scale: float = 0.5  # Scale the scale of the standard deviation.
    prop_desired_grid_size = [512, 2048]  # The desired grid size for each proposal level.
    error_field_grid_size: int = 512  # The resolution of the error fields.
    use_directional_error_field: bool = True  # If True, error field has error value (rgb).

    def __init__(self, config=None, **kwargs):
        super().__init__()
        for k, v in kwargs.items():
            setattr(self, k, v)
        self.config = config

        # Construct MLPs. WARNING: Construction order may matter, if MLP weights are
        # being regularized.
        self.nerf = StrokeField() if self.use_stroke_field else NerfMLP()
        self.error_field = ErrorMLP(grid_disired_resolution=self.error_field_grid_size,
                                    disable_rgb=not self.use_directional_error_field)
        if self.single_mlp:
            self.prop = self.nerf
        elif self.single_prop:
            self.prop = PropMLP()
        else:
            for i in range(self.num_levels - 1):
                self.register_module(
                    f'prop_mlp_{i}',
                    PropMLP(grid_disired_resolution=self.prop_desired_grid_size[i]))

    def step_update(self, *args, **kwargs):
        if hasattr(self.nerf, 'step_update'):
            self.nerf.step_update(*args, **kwargs, error_field=self.error_field)

    def forward(self, batch, compute_extras):
        """The mip-NeRF Model.

        Args:
            batch: util.Rays, a pytree of ray origins, directions, and viewdirs.
            compute_extras: bool, if True, compute extra quantities besides color.

        Returns:
            renderings: list of rendering result of each layer, [*(rgb, distance, acc)]
            ray_history: list of ray history of each layer
        """
        device = batch['origins'].device
        rand = self.training  # Random for training, and deterministic for eval

        # Define the mapping from normalized to metric ray distance.
        _, s_to_t = coord.construct_ray_warps(self.raydist_fn, batch['near'], batch['far'],
                                              self.power_transform_lambda)

        # Initialize the range of (normalized) distances for each ray to [0, 1],
        # and assign that single interval a weight of 1. These distances and weights
        # will be repeatedly updated as we proceed through sampling levels.
        init_s_near, init_s_far = 0., 1.
        sdist = torch.cat([
            torch.full_like(batch['near'], init_s_near),
            torch.full_like(batch['far'], init_s_far)
        ], -1)
        weights = torch.ones_like(batch['near'])
        prod_num_samples = 1

        ray_history = []
        renderings = []
        error = None
        for i_level in range(self.num_levels):
            is_prop = i_level < (self.num_levels - 1)
            num_samples = self.num_prop_samples if is_prop else self.num_nerf_samples

            # Dilate by some multiple of the expected span of each current interval,
            # with some bias added in.
            dilation = self.dilation_bias + self.dilation_multiplier * (
                init_s_far - init_s_near) / prod_num_samples

            # Record the product of the number of samples seen so far.
            prod_num_samples *= num_samples

            # After the first level (where dilation would be a no-op) optionally
            # dilate the interval weights along each ray slightly so that they're
            # overestimates, which can reduce aliasing.
            use_dilation = self.dilation_bias > 0 or self.dilation_multiplier > 0
            if i_level > 0 and use_dilation:
                sdist, weights = stepfun.max_dilate_weights(sdist,
                                                            weights,
                                                            dilation,
                                                            domain=(init_s_near, init_s_far),
                                                            renormalize=True)
                sdist = sdist[..., 1:-1]
                weights = weights[..., 1:-1]

            # A slightly more stable way to compute weights. If the distance
            # between adjacent intervals is zero then its weight is fixed to 0.
            logits_resample = torch.where(sdist[..., 1:] > sdist[..., :-1],
                                          torch.log(weights + self.resample_padding),
                                          torch.full_like(sdist[..., :-1], -torch.inf))

            # Draw sampled intervals from each ray's current weights.
            sdist = stepfun.sample_intervals(rand,
                                             sdist,
                                             logits_resample,
                                             num_samples,
                                             single_jitter=self.single_jitter,
                                             domain=(init_s_near, init_s_far))

            # Optimization will usually go nonlinear if you propagate gradients
            # through sampling.
            if self.stop_level_grad:
                sdist = sdist.detach()

            # Convert normalized distances to metric distances.
            tdist = s_to_t(sdist)

            # Cast our rays, by turning our distance intervals into Gaussians.
            coords, ts = render.cast_rays(tdist, batch['origins'], batch['directions'])

            # Push our Gaussians through one of our two MLPs.
            mlp = (self.prop if self.single_prop else
                   self.get_submodule(f'prop_mlp_{i_level}')) if is_prop else self.nerf
            ray_results = mlp(
                coords,
                viewdirs=batch['viewdirs'] if self.use_viewdirs else None,
            )
            if self.config.gradient_scaling:
                ray_results['rgb'], ray_results['density'] = train_utils.GradientScaler.apply(
                    ray_results['rgb'], ray_results['density'], ts.mean(dim=-1))

            # Get the alpha compositing weights used by volumetric rendering (and losses).
            weights = render.compute_alpha_weights(
                ray_results['density'],
                tdist,
                batch['directions'],
                opaque_background=self.opaque_background,
            )[0]

            # Define or sample the background color for each ray.
            if self.bg_intensity_range[0] == self.bg_intensity_range[1]:
                # If the min and max of the range are equal, just take it.
                bg_rgbs = self.bg_intensity_range[0]
            elif not rand:
                # If rendering is deterministic, use the midpoint of the range.
                bg_rgbs = (self.bg_intensity_range[0] + self.bg_intensity_range[1]) / 2
            else:
                # Sample RGB values from the range for each ray.
                minval = self.bg_intensity_range[0]
                maxval = self.bg_intensity_range[1]
                bg_rand_t = torch.rand(weights.shape[:-1] + (3, ), device=device)
                bg_rgbs = bg_rand_t * (maxval - minval) + minval

            # Render each ray.
            rendering = render.volumetric_rendering(ray_results['rgb'],
                                                    weights,
                                                    tdist,
                                                    bg_rgbs,
                                                    batch['far'],
                                                    compute_extras,
                                                    extras={
                                                        k: v
                                                        for k, v in ray_results.items()
                                                        if k.startswith('normals')
                                                    })

            if compute_extras:
                # Collect some rays to visualize directly. By naming these quantities
                # with `ray_` they get treated differently downstream --- they're
                # treated as bags of rays, rather than image chunks.
                n = self.config.vis_num_rays
                rendering['ray_sdist'] = sdist.reshape([-1, sdist.shape[-1]])[:n, :]
                rendering['ray_weights'] = (weights.reshape([-1, weights.shape[-1]])[:n, :])
                rgb = ray_results['rgb']
                rendering['ray_rgbs'] = (rgb.reshape((-1, ) + rgb.shape[-2:]))[:n, :, :]

            # Compute errors for the first level sampling.
            if i_level == 0:
                error_field_results = self.error_field(coords)
                error_weights = render.compute_alpha_weights(
                    error_field_results['density'],
                    tdist,
                    batch['directions'],
                    opaque_background=False,
                )[0]
                if self.use_directional_error_field:
                    error_values = error_field_results['rgb']
                    error = (error_weights[..., None] * error_values).sum(dim=-2)
                else:
                    error = error_weights.sum(dim=-1).unsqueeze(-1)
            if not is_prop:
                rendering['error'] = error

            renderings.append(rendering)
            ray_results['sdist'] = sdist.clone()
            ray_results['weights'] = weights.clone()
            ray_history.append(ray_results)

        if compute_extras:
            # Because the proposal network doesn't produce meaningful colors, for
            # easier visualization we replace their colors with the final average
            # color.
            weights = [r['ray_weights'] for r in renderings]
            rgbs = [r['ray_rgbs'] for r in renderings]
            final_rgb = torch.sum(rgbs[-1] * weights[-1][..., None], dim=-2)
            avg_rgbs = [torch.broadcast_to(final_rgb[:, None, :], r.shape) for r in rgbs[:-1]]
            for i in range(len(avg_rgbs)):
                renderings[i]['ray_rgbs'] = avg_rgbs[i]

        return renderings, ray_history


@gin.configurable
class MLP(nn.Module):
    """A PosEnc MLP."""
    bottleneck_width: int = 256  # The width of the bottleneck vector.
    net_depth_viewdirs: int = 2  # The depth of the second part of ML.
    net_width_viewdirs: int = 256  # The width of the second part of MLP.
    skip_layer_dir: int = 0  # Add a skip connection to 2nd MLP after Nth layers.
    num_rgb_channels: int = 3  # The number of RGB channels.
    deg_view: int = 4  # Degree of encoding for viewdirs or refdirs.
    use_directional_enc: bool = False  # If True, use IDE to encode directions.
    bottleneck_noise: float = 0.0  # Std. deviation of training noise added to bottleneck.
    density_bias: float = -1.  # Shift added to raw densities pre-activation.
    density_noise: float = 0.  # Standard deviation of training noise added to raw density.
    rgb_premultiplier: float = 1.  # Premultiplier on RGB before activation.
    rgb_bias: float = 0.  # The shift added to raw colors pre-activation.
    rgb_padding: float = 0.001  # Padding added to the RGB outputs.
    disable_density_normals: bool = True  # If True don't compute normals.
    disable_rgb: bool = False  # If True don't output RGB.
    bbox_size: float = 4.  # The side length of the bounding box if warp is not used.
    warp_fn = 'contract'  # The warp function used to warp the input coordinates.

    # Configs for grid encoder
    grid_level_interval: int = 2
    grid_level_dim: int = 4
    grid_base_resolution: int = 16
    grid_disired_resolution: int = 8192
    grid_log2_hashmap_size: int = 21

    def __init__(self, **kwargs):
        super().__init__()
        for k, v in kwargs.items():
            setattr(self, k, v)

        self.grid_num_levels = int(
            np.log(self.grid_disired_resolution / self.grid_base_resolution) /
            np.log(self.grid_level_interval)) + 1
        self.encoder = GridEncoder(input_dim=3,
                                   num_levels=self.grid_num_levels,
                                   level_dim=self.grid_level_dim,
                                   base_resolution=self.grid_base_resolution,
                                   desired_resolution=self.grid_disired_resolution,
                                   log2_hashmap_size=self.grid_log2_hashmap_size,
                                   gridtype='hash',
                                   align_corners=False)
        last_dim = self.encoder.output_dim

        self.density_layer = nn.Sequential(
            nn.Linear(last_dim, 64),
            nn.ReLU(),
            nn.Linear(64, 1 if self.disable_rgb else self.bottleneck_width),
        )  # Hardcoded to a single channel.
        last_dim = 1 if self.disable_rgb else self.bottleneck_width

        # Precompute and define viewdir encoding function.
        self.dir_enc_fn = lambda d: coord.pos_enc(
            d, min_deg=0, max_deg=self.deg_view, with_identity=True)
        dim_dir_enc = self.dir_enc_fn(torch.zeros(1, 3)).shape[-1]

        if not self.disable_rgb:
            # Output of the first part of MLP.
            if self.bottleneck_width > 0:
                last_dim_rgb = self.bottleneck_width
            else:
                last_dim_rgb = 0

            last_dim_rgb += dim_dir_enc
            input_dim_rgb = last_dim_rgb
            for i in range(self.net_depth_viewdirs):
                lin = nn.Linear(last_dim_rgb, self.net_width_viewdirs)
                torch.nn.init.kaiming_uniform_(lin.weight)
                self.register_module(f"lin_second_stage_{i}", lin)
                last_dim_rgb = self.net_width_viewdirs
                if i == self.skip_layer_dir:
                    last_dim_rgb += input_dim_rgb
            self.rgb_layer = nn.Linear(last_dim_rgb, self.num_rgb_channels)

    def predict_density(self, coords, no_warp=False):
        """Helper function to output density and rgb feature."""
        # Encode input positions
        coords = _warp_coords(self.warp_fn, coords, self.bbox_size, no_warp)

        features = self.encoder(coords, bound=1.0)
        x = self.density_layer(features)
        raw_density = x[..., 0]  # Hardcoded to a single channel.
        # Add noise to regularize the density predictions if needed.
        if self.training and (self.density_noise > 0):
            raw_density += self.density_noise * torch.randn_like(raw_density)
        return raw_density, x, coords

    def forward(self, coords, viewdirs=None, no_warp=False):
        """Evaluate the MLP.

        Args:
            coords: [..., 3], coordinates.
            viewdirs: [..., 3], if not None, this variable will
                be part of the input to the second part of the MLP concatenated with the
                output vector of the first part of the MLP. If None, only the first part
                of the MLP will be used with input x. In the original paper, this
                variable is the view direction.
            no_warp: bool, if True, don't warp the input coordinates.

        Returns:
            rgb: [..., num_rgb_channels].
            density: [...].
            normals: [..., 3], or None.
        """
        if self.disable_density_normals:
            raw_density, x, coords_warped = self.predict_density(coords, no_warp=no_warp)
            normals = None
        else:
            with torch.enable_grad():
                coords.requires_grad_(True)
                raw_density, x, coords_warped = self.predict_density(coords, no_warp=no_warp)
                d_output = torch.ones_like(raw_density,
                                           requires_grad=False,
                                           device=raw_density.device)
                raw_grad_density = torch.autograd.grad(outputs=raw_density,
                                                       inputs=coords,
                                                       grad_outputs=d_output,
                                                       create_graph=True,
                                                       retain_graph=True,
                                                       only_inputs=True)[0]
            raw_grad_density = raw_grad_density.mean(-2)
            # Compute normal vectors as negative normalized density gradient.
            # We normalize the gradient of raw (pre-activation) density because
            # it's the same as post-activation density, but is more numerically stable
            # when the activation function has a steep or flat gradient.
            normals = -torch.nn.functional.normalize(
                raw_grad_density, dim=-1, eps=torch.finfo(x.dtype).eps)

        # Apply bias and activation to raw density
        density = F.softplus(raw_density + self.density_bias)

        if self.disable_rgb:
            rgb = torch.zeros(density.shape + (3, ), device=density.device)
        else:
            if viewdirs is not None:
                # Output of the first part of MLP.
                if self.bottleneck_width > 0:
                    bottleneck = x
                    # Add bottleneck noise.
                    if self.training and (self.bottleneck_noise > 0):
                        bottleneck += self.bottleneck_noise * torch.randn_like(bottleneck)

                    x = [bottleneck]
                else:
                    x = []

                # Encode view directions.
                dir_enc = self.dir_enc_fn(viewdirs)
                dir_enc = torch.broadcast_to(dir_enc[..., None, :],
                                             bottleneck.shape[:-1] + (dir_enc.shape[-1], ))

                # Append view direction encoding to bottleneck vector.
                x.append(dir_enc)

                # Concatenate bottleneck, directional encoding, and GLO.
                x = torch.cat(x, dim=-1)
                # Output of the second part of MLP.
                inputs = x
                for i in range(self.net_depth_viewdirs):
                    x = self.get_submodule(f"lin_second_stage_{i}")(x)
                    x = F.relu(x)
                    if i == self.skip_layer_dir:
                        x = torch.cat([x, inputs], dim=-1)
            # If using diffuse/specular colors, then `rgb` is treated as linear
            # specular color. Otherwise it's treated as the color itself.
            rgb = torch.sigmoid(self.rgb_premultiplier * self.rgb_layer(x) + self.rgb_bias)

            # Apply padding, mapping color to [-rgb_padding, 1+rgb_padding].
            rgb = rgb * (1 + 2 * self.rgb_padding) - self.rgb_padding

        hash_levelwise_mean = None
        if self.training:
            # Compute the hash decay loss for this level.
            param_sq = torch.square(self.encoder.embeddings)
            hash_levelwise_mean = torch.zeros(self.encoder.num_levels,
                                              param_sq.shape[-1],
                                              device=param_sq.device)
            try:
                # Try use faster torch_scatter's scatter_coo first
                from torch_scatter import segment_coo
                hash_levelwise_mean = segment_coo( \
                    param_sq, self.encoder.idx, out=hash_levelwise_mean, reduce='mean')
            except:
                # Fall back to pytorch's scatter_reduce
                hash_levelwise_mean = hash_levelwise_mean.scatter_reduce_( \
                    0, self.encoder.idx.unsqueeze(1), param_sq, reduce='mean', include_self=False)

        return dict(coord=coords_warped,
                    density=density,
                    rgb=rgb,
                    normals=normals,
                    hash_levelwise_mean=hash_levelwise_mean)


@gin.configurable
class NerfMLP(MLP):
    pass


@gin.configurable
class PropMLP(MLP):
    disable_rgb: bool = True  # If True don't output RGB.
    grid_level_dim: int = 1


@gin.configurable
class ErrorMLP(MLP):
    num_rgb_channels: int = 1  # The number of RGB channels.
    grid_level_dim: int = 2
    grid_log2_hashmap_size: int = 20

    def sample_error(self, coords, no_warp=False):
        coords = _warp_coords(self.warp_fn, coords, self.bbox_size, no_warp)
        features = self.encoder(coords, bound=1.0)
        x = self.density_layer(features)
        raw_density = x[..., 0]  # Hardcoded to a single channel.
        density = F.softplus(raw_density + self.density_bias)
        if self.disable_rgb:
            return density
        rgb = torch.sigmoid(self.rgb_premultiplier * self.rgb_layer(x) + self.rgb_bias)
        rgb = rgb * (1 + 2 * self.rgb_padding) - self.rgb_padding
        return density * rgb.squeeze(-1)


@gin.configurable
class StrokeField(nn.Module):
    """A vector stroke field."""
    shape_type: str = 'sphere'  # The type of shape function to use.
    color_type: str = 'constant_rgb'  # The type of color function to use.
    init_num_strokes: int = 10  # The number of strokes to initialize.
    max_num_strokes: int = 500  # The maximum number of strokes.
    max_opt_strokes: int = 500  # The maximum number of strokes to optimize at the same time.
<<<<<<< HEAD
    max_density: float = 25.  # The maximum density of the strokes.
    sdf_delta: float = 0.1  # How much to dilate the sdf boundary.
    sdf_delta_eval: float = 0.05  # If zero, use hard sdf bounds for eval.
=======
    max_density: float = 30.  # The maximum density of the strokes.
    sdf_delta: float = 0.2  # How much to dilate the sdf boundary.
    sdf_delta_eval: float = 0.1  # If zero, use hard sdf bounds for eval.
>>>>>>> 5435731a
    use_sigmoid_clamping: bool = False  # If True, use sigmoid for soft clamping.
    disable_density_normals: bool = True  # If True don't compute normals.
    bbox_size: float = 4.  # The side length of the bounding box if warp is not used.
    warp_fn = 'contract'  # The warp function used to warp the input coordinates.
    min_update_interval: int = 2  # The minimum number of steps to add new strokes.
    error_point_samples: int = 30000  # The number of samples to sample the error field.
    fast_start_strokes: int = 30  # only use error field sample after these number of strokes.

    # error_cell_samples: int = 1000  # The number of samples to compute each error cell.

    def __init__(self, **kwargs):
        super().__init__()
        for k, v in kwargs.items():
            setattr(self, k, v)

        # self.sdf, self.d_shape, self.shape_param_ranges, \
        #     self.shape_param_sampler = strokes.stroke_sdf(self.shape_type)
        # self.color, self.d_color, self.color_param_ranges, \
        #     self.color_param_sampler = strokes.stroke_color(self.color_type)
        self.stroke_fn, self.d_shape, self.d_color, self.shape_param_ranges, \
            self.color_param_ranges, self.shape_param_sampler, self.color_param_sampler = \
            get_stroke(self.shape_type, self.color_type)
        self.shape_params = nn.Parameter(torch.zeros(self.max_num_strokes, self.d_shape))
        self.color_params = nn.Parameter(torch.zeros(self.max_num_strokes, self.d_color))
        self.raw_density_params = nn.Parameter(torch.zeros(self.max_num_strokes))
        self.step = 0
        self.fixed_step = 0

    def clip_params(self):
        """Clip the parameters to the valid range."""
        for i, (p_min, p_max) in enumerate(self.shape_param_ranges):
            if p_min is not None or p_max is not None:
                self.shape_params.data[:, i].clamp_(p_min, p_max)
        for i, (p_min, p_max) in enumerate(self.color_param_ranges):
            if p_min is not None or p_max is not None:
                self.color_params.data[:, i].clamp_(p_min, p_max)

    @torch.no_grad()
    def step_update(self, cur_step, max_step, error_field):
        """Update the stroke field at the current step."""
        steps_per_stroke = max_step // self.max_num_strokes
        assert steps_per_stroke >= 10, f'Too few steps per stroke: {steps_per_stroke}'
        step = self.max_num_strokes * cur_step // (max_step - steps_per_stroke)
        step = min(self.init_num_strokes + step, self.max_num_strokes)
        if step - self.step >= self.min_update_interval:
            train_frac = cur_step / max_step
            print(f'Update stroke field {self.step} -> {step} ({self.max_num_strokes} total)')

            # Sample a batch of random points and get their errors
            coords_top = None
            if self.step >= self.fast_start_strokes:
                sample_coords = torch.rand((self.error_point_samples, 3),
                                           device=self.shape_params.device)
                sample_coords = sample_coords * 2 - 1  # [0, 1] to range [-1, 1]
                raw_coords = _unwarp_coords(self.warp_fn, sample_coords, self.bbox_size)
                errors = error_field.sample_error(raw_coords)
                errors_top, index_top = torch.topk(errors, k=step - self.step, dim=-1)
                coords_top = sample_coords[index_top].cpu()

            # Sample new parameters for the new strokes.
            for i in range(self.step, step):
                error_coord = coords_top[i - self.step] if coords_top is not None else None
                shape_params = self.shape_param_sampler(train_frac, error_coord)
                color_params = self.color_param_sampler()
                self.shape_params.data[i] = shape_params.to(self.shape_params.device)
                self.color_params.data[i] = color_params.to(self.color_params.device)

            self.step = step
            self.fixed_step = max(self.fixed_step, step - self.max_opt_strokes)
        self.clip_params()

    def predict_density(self, coords, no_warp=False):
        """Helper function to output density and rgb."""
        # Encode input positions
        coords = _warp_coords(self.warp_fn, coords, self.bbox_size, no_warp)

        # Truncate the parameters to the current step.
        shape_params = self.shape_params[self.fixed_step:self.step]
        color_params = self.color_params[self.fixed_step:self.step]
        density_params = torch.sigmoid(
            self.raw_density_params[self.fixed_step:self.step]) * self.max_density

        # Compute alpha and color for each stroke.
        sdf_delta = self.sdf_delta if self.training else self.sdf_delta_eval
        alphas, colors = self.stroke_fn(coords, shape_params, color_params, sdf_delta,
                                        self.use_sigmoid_clamping)

        # Compute the fixed step strokes.
        if self.fixed_step > 0:
            with torch.no_grad():
                shape_params_fixed = self.shape_params[:self.fixed_step].detach()
                color_params_fixed = self.color_params[:self.fixed_step].detach()
                density_params_fixed = torch.sigmoid(
                    self.raw_density_params[:self.fixed_step].detach()) * self.max_density
                alphas_fixed, colors_fixed = self.stroke_fn(coords, shape_params_fixed,
                                                            color_params_fixed, sdf_delta,
                                                            self.use_sigmoid_clamping)
            alphas = torch.cat([alphas_fixed, alphas], dim=-1)
            colors = torch.cat([colors_fixed, colors], dim=-2)
            density_params = torch.cat([density_params_fixed, density_params], dim=-1)

        # Composite strokes to get the final density and color.
        density, color = compose_strokes(alphas, colors, density_params)

        return density, color, coords

    def forward(self, coords, viewdirs=None, no_warp=False):
        """Evaluate the stroke field.

        Args:
            coords: [..., 3], coordinates.
            viewdirs: [..., 3], if not None, this variable is the view direction.
            no_warp: bool, if True, don't warp the input coordinates.

        Returns:
            rgb: [..., 3].
            density: [...].
            normals: [..., 3], or None.
        """
        if self.disable_density_normals:
            density, x, coords_warped = self.predict_density(coords, no_warp=no_warp)
            grad_density = None
            normals = None
        else:
            with torch.enable_grad():
                coords.requires_grad_(True)
                density, x, coords_warped = self.predict_density(coords, no_warp=no_warp)
                d_output = torch.ones_like(density, requires_grad=False, device=density.device)
                grad_density = torch.autograd.grad(outputs=density,
                                                   inputs=coords,
                                                   grad_outputs=d_output,
                                                   create_graph=True,
                                                   retain_graph=True,
                                                   only_inputs=True)[0]
            grad_density = grad_density.mean(-2)
            # Compute normal vectors as negative normalized density gradient.
            # We normalize the gradient of raw (pre-activation) density because
            # it's the same as post-activation density, but is more numerically stable
            # when the activation function has a steep or flat gradient.
            normals = -torch.nn.functional.normalize(
                grad_density, dim=-1, eps=torch.finfo(x.dtype).eps)

        rgb = x
        return dict(coord=coords_warped, density=density, rgb=rgb, normals=normals)


@torch.no_grad()
def render_image(model: Model,
                 accelerator: accelerate.Accelerator,
                 batch,
                 config,
                 verbose=True,
                 return_weights=False):
    """Render all the pixels of an image (in test mode).

    Args:
        model: The rendering model.
        accelerator: used for DDP.
        batch: a `Rays` pytree, the rays to be rendered.
        config: A Config class.

    Returns:
        rgb: rendered color image.
        disp: rendered disparity image.
        acc: rendered accumulated weights per pixel.
    """
    model.eval()

    height, width = batch['origins'].shape[:2]
    num_rays = height * width
    batch = {k: v.reshape((num_rays, -1)) for k, v in batch.items() if v is not None}

    global_rank = accelerator.process_index
    chunks = []
    idx0s = tqdm(range(0, num_rays, config.render_chunk_size),
                 desc="Rendering chunk",
                 leave=False,
                 disable=not (accelerator.is_main_process and verbose))

    for i_chunk, idx0 in enumerate(idx0s):
        chunk_batch = tree_map(lambda r: r[idx0:idx0 + config.render_chunk_size], batch)
        actual_chunk_size = chunk_batch['origins'].shape[0]
        rays_remaining = actual_chunk_size % accelerator.num_processes
        if rays_remaining != 0:
            padding = accelerator.num_processes - rays_remaining
            chunk_batch = tree_map(lambda v: torch.cat([v, torch.zeros_like(v[-padding:])], dim=0),
                                   chunk_batch)
        else:
            padding = 0
        # After padding the number of chunk_rays is always divisible by host_count.
        rays_per_host = chunk_batch['origins'].shape[0] // accelerator.num_processes
        start, stop = global_rank * rays_per_host, (global_rank + 1) * rays_per_host
        chunk_batch = tree_map(lambda r: r[start:stop], chunk_batch)

        with accelerator.autocast():
            chunk_renderings, ray_history = model(chunk_batch, compute_extras=True)

        gather = lambda v: accelerator.gather(v.contiguous())[:-padding] \
            if padding > 0 else accelerator.gather(v.contiguous())
        # Unshard the renderings.
        chunk_renderings = tree_map(gather, chunk_renderings)

        # Gather the final pass for 2D buffers and all passes for ray bundles.
        chunk_rendering = chunk_renderings[-1]
        for k in chunk_renderings[0]:
            if k.startswith('ray_'):
                chunk_rendering[k] = [r[k] for r in chunk_renderings]

        if return_weights:
            chunk_rendering['weights'] = gather(ray_history[-1]['weights'])
            chunk_rendering['coord'] = gather(ray_history[-1]['coord'])
        chunks.append(chunk_rendering)

    # Concatenate all chunks within each leaf of a single pytree.
    rendering = {}
    for k in chunks[0].keys():
        if isinstance(chunks[0][k], list):
            rendering[k] = []
            for i in range(len(chunks[0][k])):
                rendering[k].append(torch.cat([item[k][i] for item in chunks]))
        else:
            rendering[k] = torch.cat([item[k] for item in chunks])

    for k, z in rendering.items():
        if not k.startswith('ray_'):
            # Reshape 2D buffers into original image shape.
            rendering[k] = z.reshape((height, width) + z.shape[1:])

    # After all of the ray bundles have been concatenated together, extract a
    # new random bundle (deterministically) from the concatenation that is the
    # same size as one of the individual bundles.
    keys = [k for k in rendering if k.startswith('ray_')]
    if keys:
        num_rays = rendering[keys[0]][0].shape[0]
        ray_idx = torch.randperm(num_rays)
        ray_idx = ray_idx[:config.vis_num_rays]
        for k in keys:
            rendering[k] = [r[ray_idx] for r in rendering[k]]

    model.train()
    return rendering<|MERGE_RESOLUTION|>--- conflicted
+++ resolved
@@ -506,15 +506,9 @@
     init_num_strokes: int = 10  # The number of strokes to initialize.
     max_num_strokes: int = 500  # The maximum number of strokes.
     max_opt_strokes: int = 500  # The maximum number of strokes to optimize at the same time.
-<<<<<<< HEAD
-    max_density: float = 25.  # The maximum density of the strokes.
-    sdf_delta: float = 0.1  # How much to dilate the sdf boundary.
-    sdf_delta_eval: float = 0.05  # If zero, use hard sdf bounds for eval.
-=======
     max_density: float = 30.  # The maximum density of the strokes.
     sdf_delta: float = 0.2  # How much to dilate the sdf boundary.
     sdf_delta_eval: float = 0.1  # If zero, use hard sdf bounds for eval.
->>>>>>> 5435731a
     use_sigmoid_clamping: bool = False  # If True, use sigmoid for soft clamping.
     disable_density_normals: bool = True  # If True don't compute normals.
     bbox_size: float = 4.  # The side length of the bounding box if warp is not used.
