--- conflicted
+++ resolved
@@ -1,8 +1,4 @@
-<<<<<<< HEAD
-Config.exp_name = 'test_stroke_20_aacube'
-=======
-Config.exp_name = 'test_base'
->>>>>>> 9980ddf7
+Config.exp_name = 'test_sinkhorn_loss'
 Config.dataset_loader = 'blender'
 Config.near = 2
 Config.far = 6
@@ -10,9 +6,11 @@
 Config.train_render_every = 200
 Config.max_steps = 50000
 Config.mask_loss_mult = 0.01
-Config.lr_init=0.005
-Config.lr_final=0.001
-Config.lr_delay_steps=500
+Config.sinkhorn_loss_mult = 1.0
+Config.patch_size = 32
+Config.lr_init = 0.005
+Config.lr_final = 0.001
+Config.lr_delay_steps = 500
 
 Model.raydist_fn = None
 Model.num_levels = 2
